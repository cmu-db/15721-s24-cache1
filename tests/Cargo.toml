--- conflicted
+++ resolved
@@ -9,8 +9,5 @@
 storage-common = { path = "../storage-common" }
 tokio = { version = "1", features = ["rt", "rt-multi-thread", "macros"] }
 arrow = "51.0.0"
-<<<<<<< HEAD
 serial_test = "0.4"
-=======
-log = "0.4"
->>>>>>> f7dce208
+log = "0.4"