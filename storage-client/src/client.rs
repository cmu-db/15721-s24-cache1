use anyhow::{anyhow, Ok, Result};
use arrow_array::RecordBatch;
use futures::stream::StreamExt;
use futures::TryStreamExt;
use hyper::Uri;
use log::info;
use parquet::arrow::{ParquetRecordBatchStreamBuilder, ProjectionMask};
use reqwest::{Client, Url};
use std::fs::File;
use std::io::Write;
use storage_common::RequestParams;
use tempfile::tempdir;
use tokio::fs::File as AsyncFile;
use tokio::sync::mpsc::{channel, Receiver};

use crate::{StorageClient, StorageRequest};

/// The batch size for the record batch.
const BATCH_SIZE: usize = 3;
const CHANNEL_CAPACITY: usize = 10;

pub struct StorageClientImpl {
    _storage_server_endpoint: Uri,
    _catalog_server_endpoint: Uri,
}

impl StorageClientImpl {
    pub fn new(
        storage_server_endpoint_str: &str,
        catalog_server_endpoint_str: &str,
    ) -> Result<Self> {
        let storage_server_endpoint = storage_server_endpoint_str.parse::<Uri>().map_err(|_| {
            anyhow!(
                "cannot resolve storage server endpoint: {}",
                storage_server_endpoint_str
            )
        })?;
        let catalog_server_endpoint = catalog_server_endpoint_str.parse::<Uri>().map_err(|_| {
            anyhow!(
                "cannot resolve catalog server endpoint: {}",
                catalog_server_endpoint_str
            )
        })?;
        Ok(Self {
            _storage_server_endpoint: storage_server_endpoint,
            _catalog_server_endpoint: catalog_server_endpoint,
        })
    }

    /// Returns the physical location of the requested data in RequestParams.
    async fn get_info_from_catalog(&self, _request: StorageRequest) -> Result<RequestParams> {
        // FIXME (kunle): Need to discuss with the catalog team.
        // The following line serves as a placeholder for now.
        let bucket = "tests-parquet".to_string();
        let keys = vec!["userdata1.parquet".to_string()];
        Ok(RequestParams::S3((bucket, keys)))
    }
}

#[async_trait::async_trait]
impl StorageClient for StorageClientImpl {
    async fn request_data(&self, _request: StorageRequest) -> Result<Receiver<RecordBatch>> {
        // First we need to get the location of the parquet file from the catalog server.
        let location = match self.get_info_from_catalog(_request).await? {
            RequestParams::S3(location) => location,
            _ => {
                return Err(anyhow!(
                    "Failed to get location of the file from the catalog server."
                ));
            }
        };

        // Then we need to send the request to the storage server.
        let client = Client::new();
<<<<<<< HEAD
        info!("Requesting data from: {}", url);
=======
        let url = format!("{}file", self._storage_server_endpoint);
        let params = [("bucket", location.0), ("keys", location.1.join(","))];
        let url = Url::parse_with_params(&url, params)?;
>>>>>>> 6b69d8c4
        let response = client.get(url).send().await?;
        if response.status().is_success() {
            // Store the streamed Parquet file in a temporary file.
            // FIXME: 1. Do we really need streaming here?
            //       2. Do we need to store the file in a temporary file?
            let temp_dir = tempdir()?;
            let file_path = temp_dir.path().join("tmp.parquet");
            let mut file = File::create(&file_path)?;
            let mut stream = response.bytes_stream();
            while let Some(chunk) = stream.next().await {
                let chunk = chunk?;
                file.write_all(&chunk)?;
            }

            // Convert the Parquet file to a record batch.
            let file = AsyncFile::open(file_path).await.unwrap();
            let builder = ParquetRecordBatchStreamBuilder::new(file)
                .await
                .unwrap()
                .with_batch_size(BATCH_SIZE);

            let mask = ProjectionMask::all();
            let stream = builder.with_projection(mask).build().unwrap();
            let results = stream.try_collect::<Vec<_>>().await.unwrap();

            // Return the record batch as a stream.
            let (tx, rx) = channel(CHANNEL_CAPACITY);
            tokio::spawn(async move {
                for result in results {
                    tx.send(result).await.unwrap();
                }
            });
            Ok(rx)
        } else {
            Err(anyhow::anyhow!(
                "Failed to download file. Response: {:?}",
                response.status()
            ))
        }
    }

    // TODO (kunle): I don't think this function is necessary.
    async fn request_data_sync(&self, _request: StorageRequest) -> Result<Vec<RecordBatch>> {
        todo!()
    }
}

#[cfg(test)]
mod tests {
    use super::*;
    use arrow::array::StringArray;
    use mockito::Server;
    use storage_common::init_logger;

    #[test]
    fn setup() {
        init_logger();
    }

    /// WARNING: Put userdata1.parquet in the storage-node/tests/parquet directory before running this test.
    #[tokio::test]
    async fn test_storage_client_wo_ee_catalog() {
        // Create a mock server to serve the parquet file.
        let mut server = Server::new_async().await;
        info!("server host: {}", server.host_with_port());
        server
            .mock("GET", "/file?bucket=tests-parquet&keys=userdata1.parquet")
            .with_body_from_file("../storage-node/tests/parquet/userdata1.parquet")
            .create_async()
            .await;

        let server_endpoint = server.url() + "/";
        // The catalog endpoint is not used anyway. So randomly pass a url.
        let storage_client = StorageClientImpl::new(&server_endpoint, "localhost:3031")
            .expect("Failed to create storage client.");
        let request = StorageRequest::Table(1);
        let mut receiver = storage_client
            .request_data(request)
            .await
            .expect("Failed to get data from the server.");
        let mut record_batches = vec![];
        while let Some(record_batch) = receiver.recv().await {
            record_batches.push(record_batch);
        }
        assert!(!record_batches.is_empty());

        let first_batch = &record_batches[0];
        assert_eq!(first_batch.num_columns(), 13);

        let first_names = StringArray::from(vec!["Amanda", "Albert", "Evelyn"]);
        let last_names = StringArray::from(vec!["Jordan", "Freeman", "Morgan"]);
        assert_eq!(
            first_batch.column(2).as_any().downcast_ref::<StringArray>(),
            Some(&first_names)
        );
        assert_eq!(
            first_batch.column(3).as_any().downcast_ref::<StringArray>(),
            Some(&last_names)
        );
    }
}<|MERGE_RESOLUTION|>--- conflicted
+++ resolved
@@ -72,13 +72,9 @@
 
         // Then we need to send the request to the storage server.
         let client = Client::new();
-<<<<<<< HEAD
-        info!("Requesting data from: {}", url);
-=======
         let url = format!("{}file", self._storage_server_endpoint);
         let params = [("bucket", location.0), ("keys", location.1.join(","))];
         let url = Url::parse_with_params(&url, params)?;
->>>>>>> 6b69d8c4
         let response = client.get(url).send().await?;
         if response.status().is_success() {
             // Store the streamed Parquet file in a temporary file.
