--- conflicted
+++ resolved
@@ -2,12 +2,8 @@
 
 use bytes::Bytes;
 use futures::StreamExt;
-<<<<<<< HEAD
 use log::info;
-use tokio::sync::mpsc::Receiver;
-=======
 use tokio::sync::{mpsc::Receiver, Mutex};
->>>>>>> c994a449
 
 use crate::{
     cache::{
@@ -34,11 +30,7 @@
 impl Drop for DiskStore {
     fn drop(&mut self) {
         if fs::metadata(&self.base_path).is_ok() {
-<<<<<<< HEAD
             info!("Removing cache files: {}", self.base_path);
-=======
-            println!("Removing cache files: {:?}", self.base_path);
->>>>>>> c994a449
             fs::remove_dir_all(self.base_path.clone()).expect("remove cache files failed");
         }
     }
