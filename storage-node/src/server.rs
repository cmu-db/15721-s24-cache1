use futures::lock::Mutex;
use log::{info, warn};
use std::sync::Arc;
use storage_common::{RequestParams, S3Request};
use tokio_stream::wrappers::ReceiverStream;
use warp::{Filter, Rejection};

use crate::{
    cache::{data_store_cache::memdisk::MemDiskStoreCache, policy::lru::LruReplacer},
    error::ParpulseResult,
    storage_manager::StorageManager,
};

const CACHE_BASE_PATH: &str = "cache/";

pub async fn storage_node_serve() -> ParpulseResult<()> {
    let dummy_size = 1000000;
    // TODO: Read the type of the cache from config.
    let cache = LruReplacer::new(dummy_size);
    // TODO: cache_base_path should be from config
    let data_store_cache = MemDiskStoreCache::new(cache, CACHE_BASE_PATH.to_string(), None, None);
    // TODO: try to use more fine-grained lock instead of locking the whole storage_manager
    let storage_manager = Arc::new(Mutex::new(StorageManager::new(data_store_cache)));

    let route = warp::path!("file")
        .and(warp::path::end())
        .and(warp::query::<S3Request>())
        .and_then(move |params: S3Request| {
            let storage_manager = storage_manager.clone();
<<<<<<< HEAD
            if params.is_test {
                println!(
                    "Received test request for bucket: {}, keys: {:?}",
                    params.bucket, params.keys
                );
            } else {
                println!(
                    "Received request for bucket: {}, keys: {:?}",
                    params.bucket, params.keys
                );
            }
=======
            info!(
                "Received request for bucket: {}, keys: {:?}",
                params.bucket, params.keys
            );
>>>>>>> f7dce208
            async move {
                let bucket = params.bucket;
                let keys = params.keys;
                let request = if params.is_test {
                    RequestParams::MockS3((bucket, vec![keys]))
                } else {
                    RequestParams::S3((bucket, vec![keys]))
                };
                let result = storage_manager.lock().await.get_data(request).await;
                let data_rx = result.unwrap();

                let stream = ReceiverStream::new(data_rx);
                let body = warp::hyper::Body::wrap_stream(stream);
                let response = warp::http::Response::builder()
                    .header("Content-Type", "text/plain")
                    .body(body)
                    .unwrap();
                Ok::<_, Rejection>(warp::reply::with_status(
                    response,
                    warp::http::StatusCode::OK,
                ))
            }
        });

    // Catch a request that does not match any of the routes above.
    let catch_all = warp::any()
        .and(warp::path::full())
        .map(|path: warp::path::FullPath| {
            warn!("Catch all route hit. Path: {}", path.as_str());
            warp::http::StatusCode::NOT_FOUND
        });

    let routes = route.or(catch_all);
    warp::serve(routes).run(([127, 0, 0, 1], 3030)).await;

    Ok(())
}

#[cfg(test)]
mod tests {
    use super::*;
    use reqwest::Client;
    use std::fs;
    use std::io::Write;
    use tempfile::tempdir;

    /// WARNING: Put userdata1.parquet in the storage-node/tests/parquet directory before running this test.
    #[tokio::test]
    async fn test_download_file() {
        let original_file_path = "tests/parquet/userdata1.parquet";

        // Start the server
        let server_handle = tokio::spawn(async move {
            storage_node_serve().await.unwrap();
        });

        // Give the server some time to start
        tokio::time::sleep(std::time::Duration::from_secs(1)).await;

        let url =
            "http://localhost:3030/file?bucket=tests-parquet&keys=userdata1.parquet&is_test=true";
        let client = Client::new();
        let mut response = client
            .get(url)
            .send()
            .await
            .expect("Failed to get response from the server.");
        assert!(
            response.status().is_success(),
            "Failed to download file. Status code: {}",
            response.status()
        );

        let temp_dir = tempdir().unwrap();
        let file_path = temp_dir.path().join("userdata1.parquet");
        let mut file = fs::File::create(&file_path).unwrap();

        // Stream the response body and write to the file
        while let Some(chunk) = response.chunk().await.unwrap() {
            file.write_all(&chunk).unwrap();
        }
        assert!(file_path.exists(), "File not found after download");

        // Check if file sizes are equal
        assert_eq!(
            fs::metadata(original_file_path).unwrap().len(),
            fs::metadata(file_path).unwrap().len()
        );

        server_handle.abort();
    }
}<|MERGE_RESOLUTION|>--- conflicted
+++ resolved
@@ -27,24 +27,17 @@
         .and(warp::query::<S3Request>())
         .and_then(move |params: S3Request| {
             let storage_manager = storage_manager.clone();
-<<<<<<< HEAD
             if params.is_test {
-                println!(
+                info!(
                     "Received test request for bucket: {}, keys: {:?}",
                     params.bucket, params.keys
                 );
             } else {
-                println!(
+                info!(
                     "Received request for bucket: {}, keys: {:?}",
                     params.bucket, params.keys
                 );
             }
-=======
-            info!(
-                "Received request for bucket: {}, keys: {:?}",
-                params.bucket, params.keys
-            );
->>>>>>> f7dce208
             async move {
                 let bucket = params.bucket;
                 let keys = params.keys;
