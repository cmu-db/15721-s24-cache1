--- conflicted
+++ resolved
@@ -96,19 +96,13 @@
 mod tests {
     use super::*;
     use reqwest::Client;
-    use serial_test::serial;
     use std::fs;
     use std::io::Write;
     use tempfile::tempdir;
 
     /// WARNING: Put userdata1.parquet in the storage-node/tests/parquet directory before running this test.
     #[tokio::test]
-<<<<<<< HEAD
-    #[serial]
-    async fn test_download_file() {
-=======
     async fn test_server() {
->>>>>>> c994a449
         let original_file_path = "tests/parquet/userdata1.parquet";
 
         // Start the server
@@ -150,23 +144,7 @@
             fs::metadata(file_path.clone()).unwrap().len()
         );
 
-<<<<<<< HEAD
-        server_handle.abort();
-    }
-
-    #[tokio::test]
-    #[serial]
-    async fn test_file_not_exist() {
-        // Start the server
-        let server_handle = tokio::spawn(async move {
-            storage_node_serve("127.0.0.1", 3030).await.unwrap();
-        });
-
-        // Give the server some time to start
-        tokio::time::sleep(std::time::Duration::from_secs(1)).await;
-=======
         assert_eq!(fs::metadata(file_path).unwrap().len(), 113629);
->>>>>>> c994a449
 
         // Test2: test_file_not_exist
         let url =
