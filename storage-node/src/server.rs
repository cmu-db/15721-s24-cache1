--- conflicted
+++ resolved
@@ -6,11 +6,7 @@
 use warp::{Filter, Rejection};
 
 use crate::{
-<<<<<<< HEAD
-    cache::{data_store_cache::memdisk::MemDiskStoreCache, policy::lru::LruReplacer},
-=======
     cache::{data_store_cache::memdisk::MemDiskStoreCache, replacer::lru::LruReplacer},
->>>>>>> 0fe85841
     error::ParpulseResult,
     storage_manager::StorageManager,
 };
