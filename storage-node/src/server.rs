--- conflicted
+++ resolved
@@ -92,7 +92,6 @@
             }
         });
 
-<<<<<<< HEAD
     let (tx, rx) = tokio::sync::oneshot::channel::<()>();
     let tx = Arc::new(Mutex::new(Some(tx)));
 
@@ -107,8 +106,6 @@
         }
     });
 
-=======
->>>>>>> c9cc2c1f
     let heartbeat = warp::path!("heartbeat").map(|| warp::http::StatusCode::OK);
 
     // Catch a request that does not match any of the routes above.
@@ -119,11 +116,7 @@
             warp::http::StatusCode::NOT_FOUND
         });
 
-<<<<<<< HEAD
     let routes = route.or(heartbeat).or(shutdown).or(catch_all);
-=======
-    let routes = route.or(heartbeat).or(catch_all);
->>>>>>> c9cc2c1f
     let ip_addr: IpAddr = ip_addr.parse().unwrap();
     // warp::serve(routes).run((ip_addr, port)).await;
 
