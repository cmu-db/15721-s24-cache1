use futures::lock::Mutex;
use log::info;
use std::sync::Arc;
use storage_common::{RequestParams, S3Request};
use tokio_stream::wrappers::ReceiverStream;
use warp::{Filter, Rejection};

use crate::{
    cache::{
        data_store_cache::memdisk::cache_manager::MemDiskStoreCache, policy::lru::LruReplacer,
    },
    error::ParpulseResult,
    storage_manager::StorageManager,
};

const CACHE_BASE_PATH: &str = "cache/";

pub async fn storage_node_serve() -> ParpulseResult<()> {
    let dummy_size = 1000000;
    // TODO: Read the type of the cache from config.
    let cache = LruReplacer::new(dummy_size);
    // TODO: cache_base_path should be from config
    let data_store_cache = MemDiskStoreCache::new(cache, CACHE_BASE_PATH.to_string(), None, None);
    // TODO: try to use more fine-grained lock instead of locking the whole storage_manager
    let storage_manager = Arc::new(Mutex::new(StorageManager::new(data_store_cache)));

    let route = warp::path!("file")
        .and(warp::path::end())
        .and(warp::query::<S3Request>())
        .and_then(move |params: S3Request| {
            let storage_manager = storage_manager.clone();
            println!(
                "Received request for bucket: {}, keys: {:?}",
                params.bucket, params.keys
            );
            async move {
<<<<<<< HEAD
                info!("File Name: {}", file_name);
                let bucket = "tests-parquet".to_string();
                let keys = vec![file_name];
                let request = RequestParams::S3((bucket, keys));
=======
                let bucket = params.bucket;
                let keys = params.keys;
                let request = RequestParams::S3((bucket, vec![keys]));
>>>>>>> 6b69d8c4
                let result = storage_manager.lock().await.get_data(request).await;
                let data_rx = result.unwrap();

                let stream = ReceiverStream::new(data_rx);
                let body = warp::hyper::Body::wrap_stream(stream);
                let response = warp::http::Response::builder()
                    .header("Content-Type", "text/plain")
                    .body(body)
                    .unwrap();
                Ok::<_, Rejection>(warp::reply::with_status(
                    response,
                    warp::http::StatusCode::OK,
                ))
            }
        });

    // Catch a request that does not match any of the routes above.
    let catch_all = warp::any()
        .and(warp::path::full())
        .map(|path: warp::path::FullPath| {
            println!("Catch all route hit. Path: {}", path.as_str());
            warp::http::StatusCode::NOT_FOUND
        });

    let routes = route.or(catch_all);
    warp::serve(routes).run(([127, 0, 0, 1], 3030)).await;

    Ok(())
}

#[cfg(test)]
mod tests {
    use super::*;
    use reqwest::Client;
    use std::fs;
    use std::io::Write;
    use storage_common::init_logger;
    use tempfile::tempdir;

    #[test]
    fn setup() {
        init_logger();
    }

    /// WARNING: Put userdata1.parquet in the storage-node/tests/parquet directory before running this test.
    #[tokio::test]
    async fn test_download_file() {
        let original_file_path = "tests/parquet/userdata1.parquet";

        // Start the server
        let server_handle = tokio::spawn(async move {
            storage_node_serve().await.unwrap();
        });

        // Give the server some time to start
        tokio::time::sleep(std::time::Duration::from_secs(1)).await;

        let url = "http://localhost:3030/file?bucket=tests-parquet&keys=userdata1.parquet";
        let client = Client::new();
        let mut response = client
            .get(url)
            .send()
            .await
            .expect("Failed to get response from the server.");
        assert!(
            response.status().is_success(),
            "Failed to download file. Status code: {}",
            response.status()
        );

        let temp_dir = tempdir().unwrap();
        let file_path = temp_dir.path().join("userdata1.parquet");
        let mut file = fs::File::create(&file_path).unwrap();

        // Stream the response body and write to the file
        while let Some(chunk) = response.chunk().await.unwrap() {
            file.write_all(&chunk).unwrap();
        }
        assert!(file_path.exists(), "File not found after download");

        // Check if file sizes are equal
        assert_eq!(
            fs::metadata(original_file_path).unwrap().len(),
            fs::metadata(file_path).unwrap().len()
        );

        server_handle.abort();
    }
}<|MERGE_RESOLUTION|>--- conflicted
+++ resolved
@@ -34,16 +34,9 @@
                 params.bucket, params.keys
             );
             async move {
-<<<<<<< HEAD
-                info!("File Name: {}", file_name);
-                let bucket = "tests-parquet".to_string();
-                let keys = vec![file_name];
-                let request = RequestParams::S3((bucket, keys));
-=======
                 let bucket = params.bucket;
                 let keys = params.keys;
                 let request = RequestParams::S3((bucket, vec![keys]));
->>>>>>> 6b69d8c4
                 let result = storage_manager.lock().await.get_data(request).await;
                 let data_rx = result.unwrap();
 
