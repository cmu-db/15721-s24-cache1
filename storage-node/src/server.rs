use log::{info, warn};
use std::net::IpAddr;
use std::sync::Arc;
use storage_common::{RequestParams, S3Request};
use tokio_stream::wrappers::ReceiverStream;
use warp::{Filter, Rejection};

use crate::{
    cache::{data_store_cache::memdisk::MemDiskStoreCache, replacer::lru::LruReplacer},
    error::ParpulseResult,
    storage_manager::StorageManager,
};

const CACHE_BASE_PATH: &str = "cache/";

pub async fn storage_node_serve(ip_addr: &str, port: u16) -> ParpulseResult<()> {
    // Should at least be able to store one 100MB file in the cache.
    let dummy_size = 100 * 1024 * 1024;
    // TODO: Read the type of the cache from config.
    let cache = LruReplacer::new(dummy_size);
    // TODO: cache_base_path should be from config
    let data_store_cache = MemDiskStoreCache::new(cache, CACHE_BASE_PATH.to_string(), None, None);
    let is_mem_disk_cache = true;
    // TODO: try to use more fine-grained lock instead of locking the whole storage_manager
    let storage_manager = Arc::new(StorageManager::new(data_store_cache));

    let route = warp::path!("file")
        .and(warp::path::end())
        .and(warp::query::<S3Request>())
        .and_then(move |params: S3Request| {
            let storage_manager = storage_manager.clone();
            if params.is_test {
                info!(
                    "Received test request for bucket: {}, keys: {:?}",
                    params.bucket, params.keys
                );
            } else {
                info!(
                    "Received request for bucket: {}, keys: {:?}",
                    params.bucket, params.keys
                );
            }
            async move {
                let bucket = params.bucket;
                let keys = params.keys;
                let request = if params.is_test {
                    RequestParams::MockS3((bucket, vec![keys]))
                } else {
                    RequestParams::S3((bucket, vec![keys]))
                };
<<<<<<< HEAD
                let result = storage_manager.get_data(request, is_mem_disk_cache).await;
                let data_rx = result.unwrap();

                let stream = ReceiverStream::new(data_rx);
                let body = warp::hyper::Body::wrap_stream(stream);
                let response = warp::http::Response::builder()
                    .header("Content-Type", "text/plain")
                    .body(body)
                    .unwrap();
                Ok::<_, Rejection>(warp::reply::with_status(
                    response,
                    warp::http::StatusCode::OK,
                ))
=======
                let result = storage_manager
                    .lock()
                    .await
                    .get_data(request, is_mem_disk_cache)
                    .await;
                match result {
                    Ok(data_rx) => {
                        let stream = ReceiverStream::new(data_rx);
                        let body = warp::hyper::Body::wrap_stream(stream);
                        let response = warp::http::Response::builder()
                            .header("Content-Type", "text/plain")
                            .body(body)
                            .unwrap();
                        Ok::<_, Rejection>(warp::reply::with_status(
                            response,
                            warp::http::StatusCode::OK,
                        ))
                    }
                    Err(e) => {
                        let error_message = format!("Failed to get data: {}", e);
                        let response = warp::http::Response::builder()
                            .status(warp::http::StatusCode::INTERNAL_SERVER_ERROR)
                            .body(error_message.into())
                            .unwrap();
                        Ok::<_, Rejection>(warp::reply::with_status(
                            response,
                            warp::http::StatusCode::INTERNAL_SERVER_ERROR,
                        ))
                    }
                }
>>>>>>> dfd706dc
            }
        });

    // Catch a request that does not match any of the routes above.
    let catch_all = warp::any()
        .and(warp::path::full())
        .map(|path: warp::path::FullPath| {
            warn!("Catch all route hit. Path: {}", path.as_str());
            warp::http::StatusCode::NOT_FOUND
        });

    let routes = route.or(catch_all);
    let ip_addr: IpAddr = ip_addr.parse().unwrap();
    warp::serve(routes).run((ip_addr, port)).await;

    Ok(())
}

#[cfg(test)]
mod tests {
    use super::*;
    use reqwest::Client;
    use std::fs;
    use std::io::Write;
    use tempfile::tempdir;

    /// WARNING: Put userdata1.parquet in the storage-node/tests/parquet directory before running this test.
    #[tokio::test]
    async fn test_download_file() {
        let original_file_path = "tests/parquet/userdata1.parquet";

        // Start the server
        let server_handle = tokio::spawn(async move {
            storage_node_serve("127.0.0.1", 3030).await.unwrap();
        });

        // Give the server some time to start
        tokio::time::sleep(std::time::Duration::from_secs(1)).await;

        let url =
            "http://localhost:3030/file?bucket=tests-parquet&keys=userdata1.parquet&is_test=true";
        let client = Client::new();
        let mut response = client
            .get(url)
            .send()
            .await
            .expect("Failed to get response from the server.");
        assert!(
            response.status().is_success(),
            "Failed to download file. Status code: {}",
            response.status()
        );

        let temp_dir = tempdir().unwrap();
        let file_path = temp_dir.path().join("userdata1.parquet");
        let mut file = fs::File::create(&file_path).unwrap();

        // Stream the response body and write to the file
        while let Some(chunk) = response.chunk().await.unwrap() {
            file.write_all(&chunk).unwrap();
        }
        assert!(file_path.exists(), "File not found after download");

        // Check if file sizes are equal
        assert_eq!(
            fs::metadata(original_file_path).unwrap().len(),
            fs::metadata(file_path).unwrap().len()
        );

        server_handle.abort();
    }

    #[tokio::test]
    async fn test_file_not_exist() {
        // Start the server
        let server_handle = tokio::spawn(async move {
            storage_node_serve("127.0.0.1", 3030).await.unwrap();
        });

        // Give the server some time to start
        tokio::time::sleep(std::time::Duration::from_secs(1)).await;

        let url =
            "http://localhost:3030/file?bucket=tests-parquet&keys=not_exist.parquet&is_test=true";
        let client = Client::new();
        let response = client
            .get(url)
            .send()
            .await
            .expect("Failed to get response from the server.");

        assert!(
            response.status().is_server_error(),
            "Expected 500 status code"
        );

        server_handle.abort();
    }
}<|MERGE_RESOLUTION|>--- conflicted
+++ resolved
@@ -48,26 +48,7 @@
                 } else {
                     RequestParams::S3((bucket, vec![keys]))
                 };
-<<<<<<< HEAD
                 let result = storage_manager.get_data(request, is_mem_disk_cache).await;
-                let data_rx = result.unwrap();
-
-                let stream = ReceiverStream::new(data_rx);
-                let body = warp::hyper::Body::wrap_stream(stream);
-                let response = warp::http::Response::builder()
-                    .header("Content-Type", "text/plain")
-                    .body(body)
-                    .unwrap();
-                Ok::<_, Rejection>(warp::reply::with_status(
-                    response,
-                    warp::http::StatusCode::OK,
-                ))
-=======
-                let result = storage_manager
-                    .lock()
-                    .await
-                    .get_data(request, is_mem_disk_cache)
-                    .await;
                 match result {
                     Ok(data_rx) => {
                         let stream = ReceiverStream::new(data_rx);
@@ -93,7 +74,6 @@
                         ))
                     }
                 }
->>>>>>> dfd706dc
             }
         });
 
