--- conflicted
+++ resolved
@@ -1,12 +1,7 @@
 use crate::{
     cache::data_store_cache::DataStoreCache,
     error::ParpulseResult,
-<<<<<<< HEAD
-    server::RequestParams,
     storage_reader::{s3_diskmock::MockS3Reader, AsyncStorageReader},
-=======
-    storage_reader::{s3_diskmock::MockS3Reader, AsyncStorageReader, StorageReaderStream},
->>>>>>> e84e63fd
 };
 
 use storage_common::RequestParams;
