--- conflicted
+++ resolved
@@ -5,12 +5,8 @@
 use crate::{
     cache::{data::DataStore, policy::DataStoreCache},
     error::ParpulseResult,
-<<<<<<< HEAD
-    storage_reader::{s3_diskmock::MockS3Reader, AsyncStorageReader, SyncStorageReader},
-=======
     server::RequestParams,
     storage_reader::{s3_diskmock::MockS3Reader, AsyncStorageReader, StorageReaderStream},
->>>>>>> 5cdc4d6b
 };
 
 use storage_common::RequestParams;
