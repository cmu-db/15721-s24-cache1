use crate::{
    cache::data_store_cache::DataStoreCache,
    common::hash::calculate_hash_crc32fast,
    error::ParpulseResult,
    storage_reader::{s3::S3Reader, s3_diskmock::MockS3Reader, AsyncStorageReader},
};

use bytes::Bytes;
<<<<<<< HEAD
use parpulse_client::RequestParams;
=======
use log::debug;
use storage_common::RequestParams;
>>>>>>> b5d26449
use tokio::sync::mpsc::Receiver;

/// [`StorageManager`] handles the request from the storage client.
///
/// We should allow concurrent requests fed into the storage manager,
/// which should be responsible for handling multiple requests at the
/// same time.

pub struct StorageManager<C: DataStoreCache> {
    /// We don't use lock here because `data_store_cache` itself should handle the concurrency.
    data_store_caches: Vec<C>,
}

// fn calculate_hash<T: Hash>(t: &T) -> u64 {
//     let mut s = DefaultHasher::new();
//     t.hash(&mut s);
//     s.finish()
// }

impl<C: DataStoreCache> StorageManager<C> {
    pub fn new(data_store_caches: Vec<C>) -> Self {
        Self { data_store_caches }
    }

    pub async fn get_data(
        &self,
        request: RequestParams,
        is_mem_disk_cache: bool,
    ) -> ParpulseResult<Receiver<ParpulseResult<Bytes>>> {
        // 1. Try to get data from the cache first.
        // 2. If cache miss, then go to storage reader to fetch the data from
        // the underlying storage.
        // 3. If needed, update the cache with the data fetched from the storage reader.
        // TODO: Support more request types.
        let is_s3_request = matches!(request, RequestParams::S3(_));
        let (bucket, keys) = match request {
            RequestParams::S3((bucket, keys)) => (bucket, keys),
            RequestParams::MockS3((bucket, keys)) => (bucket, keys),
        };

        // FIXME: Cache key should be <bucket + key>. Might refactor the underlying S3
        // reader as one S3 key for one reader.
        let cache_key = format!("{}-{}", bucket, keys.join(","));
        let hash = calculate_hash_crc32fast(cache_key.as_bytes());
        let cache_index = hash % self.data_store_caches.len();
        let data_store_cache = self.data_store_caches.get(cache_index).unwrap();

        debug!(
            "For cache key: {}, the corresponding data_store_cache index {}",
            cache_key, cache_index
        );

        let data_rx = data_store_cache
            .get_data_from_cache(cache_key.clone())
            .await?;
        if let Some(data_rx) = data_rx {
            Ok(data_rx)
        } else {
            let (stream, data_size) = if is_s3_request {
                let reader = S3Reader::new(bucket.clone(), keys).await;
                let data_size = if is_mem_disk_cache {
                    None
                } else {
                    Some(reader.get_object_size().await?)
                };
                (reader.into_stream().await?, data_size)
            } else {
                let reader = MockS3Reader::new(bucket.clone(), keys).await;
                let data_size = if is_mem_disk_cache {
                    None
                } else {
                    Some(reader.get_object_size().await?)
                };
                (reader.into_stream().await?, data_size)
            };
            data_store_cache
                .put_data_to_cache(cache_key.clone(), data_size, stream)
                .await?;
            // TODO (kunle): Push down the response writer rather than calling get_data_from_cache again.
            let data_rx = data_store_cache
                .get_data_from_cache(cache_key.clone())
                .await?;
            if data_rx.is_none() {
                panic!("Data should be in the cache now. {}", cache_key.clone());
            }
            Ok(data_rx.unwrap())
        }
    }
}

/// fn buffer(&self) -> &[u8]; ensures Iterator has a buffer
/// This buffer function returns the starting point of the result.
/// **NOTE**: The result buffer must be **CONTINUOUS** in bytes with the size in Item as its length.
pub trait ParpulseReaderIterator: Iterator<Item = ParpulseResult<usize>> {
    fn buffer(&self) -> &[u8];
}

#[cfg(test)]
mod tests {
    use futures::join;
    use std::{sync::Arc, time::Instant};

    use crate::cache::{data_store_cache::memdisk::MemDiskStoreCache, replacer::lru::LruReplacer};

    use super::*;

    async fn consume_receiver(mut rx: Receiver<ParpulseResult<Bytes>>) -> usize {
        let mut total_bytes = 0;
        while let Some(data) = rx.recv().await {
            match data {
                Ok(bytes) => {
                    total_bytes += bytes.len();
                }
                Err(e) => panic!("Error receiving data: {:?}", e),
            }
        }
        total_bytes
    }

    #[tokio::test]
    async fn test_storage_manager_disk_only() {
        let dummy_size = 1000000;
        let cache = LruReplacer::new(dummy_size);

        let tmp = tempfile::tempdir().unwrap();
        let dir = tmp.path().to_owned();
        let cache_base_path = dir.join("test-storage-manager");

        let data_store_cache =
            MemDiskStoreCache::new(cache, cache_base_path.display().to_string(), None, None);
        let storage_manager = StorageManager::new(vec![data_store_cache]);

        let bucket = "tests-parquet".to_string();
        let keys = vec!["userdata1.parquet".to_string()];
        let request = RequestParams::MockS3((bucket, keys));

        let mut start_time = Instant::now();
        let result = storage_manager.get_data(request.clone(), true).await;
        assert!(result.is_ok());
        let mut data_rx = result.unwrap();
        let mut total_bytes = 0;
        while let Some(data) = data_rx.recv().await {
            match data {
                Ok(bytes) => {
                    total_bytes += bytes.len();
                }
                Err(e) => panic!("Error receiving data: {:?}", e),
            }
        }
        assert_eq!(total_bytes, 113629);
        let delta_time_miss = Instant::now() - start_time;

        start_time = Instant::now();
        let result = storage_manager.get_data(request, true).await;
        assert!(result.is_ok());
        let data_rx = result.unwrap();
        assert_eq!(consume_receiver(data_rx).await, 113629);
        let delta_time_hit = Instant::now() - start_time;

        println!(
            "Delta time miss: {:?}, delta time hit: {:?}",
            delta_time_miss, delta_time_hit
        );
        assert!(delta_time_miss > delta_time_hit);
    }

    #[tokio::test]
    async fn test_storage_manager_mem_disk_1() {
        // 1. get small data (-> memory)
        // 2. get large data (-> disk)
        // 3. get small data again
        // 4. get large data again
        // 5. compare time
        let dummy_size = 1000000;
        let disk_cache = LruReplacer::new(dummy_size);
        let mem_cache = LruReplacer::new(dummy_size);

        let tmp = tempfile::tempdir().unwrap();
        let disk_cache_base_path = tmp.path().to_owned();

        let data_store_cache = MemDiskStoreCache::new(
            disk_cache,
            disk_cache_base_path.display().to_string(),
            Some(mem_cache),
            Some(950),
        );
        let storage_manager = StorageManager::new(vec![data_store_cache]);

        let request_path_small_bucket = "tests-text".to_string();
        let request_path_small_keys = vec!["what-can-i-hold-you-with".to_string()];
        let request_small =
            RequestParams::MockS3((request_path_small_bucket, request_path_small_keys));

        let result = storage_manager.get_data(request_small.clone(), true).await;
        assert!(result.is_ok());
        assert_eq!(consume_receiver(result.unwrap()).await, 930);

        let request_path_large_bucket = "tests-parquet".to_string();
        let request_path_large_keys = vec!["userdata2.parquet".to_string()];
        let request_large =
            RequestParams::MockS3((request_path_large_bucket, request_path_large_keys));

        let result = storage_manager.get_data(request_large.clone(), true).await;
        assert!(result.is_ok());
        assert_eq!(consume_receiver(result.unwrap()).await, 112193);

        // Get data again.
        let mut start_time = Instant::now();
        let result = storage_manager.get_data(request_large, true).await;
        assert!(result.is_ok());
        assert_eq!(consume_receiver(result.unwrap()).await, 112193);
        let delta_time_hit_disk = Instant::now() - start_time;

        start_time = Instant::now();
        let result = storage_manager.get_data(request_small, true).await;
        assert!(result.is_ok());
        assert_eq!(consume_receiver(result.unwrap()).await, 930);
        let delta_time_hit_mem = Instant::now() - start_time;

        println!(
            "For small and large files, Delta time hit mem: {:?}, delta time hit disk: {:?}",
            delta_time_hit_mem, delta_time_hit_disk
        );
        assert!(delta_time_hit_disk > delta_time_hit_mem);
    }

    #[tokio::test]
    async fn test_storage_manager_mem_disk_2() {
        // 1. get large data1 (-> memory)
        // 2. get large data2 (-> memory, and evict data1 to disk)
        // 3. get data1 again
        // 4. get data2 again
        // 5. compare time
        let disk_cache = LruReplacer::new(1000000);
        let mem_cache = LruReplacer::new(120000);

        let tmp = tempfile::tempdir().unwrap();
        let disk_cache_base_path = tmp.path().to_owned();

        let data_store_cache = MemDiskStoreCache::new(
            disk_cache,
            disk_cache_base_path.display().to_string(),
            Some(mem_cache),
            Some(120000),
        );
        let storage_manager = StorageManager::new(vec![data_store_cache]);

        let request_path_bucket1 = "tests-parquet".to_string();
        let request_path_keys1 = vec!["userdata1.parquet".to_string()];
        let request_data1 = RequestParams::MockS3((request_path_bucket1, request_path_keys1));

        let result = storage_manager.get_data(request_data1.clone(), true).await;
        assert!(result.is_ok());
        assert_eq!(consume_receiver(result.unwrap()).await, 113629);

        let request_path_bucket2 = "tests-parquet".to_string();
        let request_path_keys2 = vec!["userdata2.parquet".to_string()];
        let request_data2 = RequestParams::MockS3((request_path_bucket2, request_path_keys2));

        let result = storage_manager.get_data(request_data2.clone(), true).await;
        assert!(result.is_ok());
        assert_eq!(consume_receiver(result.unwrap()).await, 112193);

        // Get data again. Now data2 in memory and data1 in disk.
        let mut start_time = Instant::now();
        let result = storage_manager.get_data(request_data1, true).await;
        assert!(result.is_ok());
        assert_eq!(consume_receiver(result.unwrap()).await, 113629);
        let delta_time_hit_disk = Instant::now() - start_time;

        start_time = Instant::now();
        let result = storage_manager.get_data(request_data2, true).await;
        assert!(result.is_ok());
        assert_eq!(consume_receiver(result.unwrap()).await, 112193);
        let delta_time_hit_mem = Instant::now() - start_time;

        println!(
            "For almost same files, delta time hit mem: {:?}, delta time hit disk: {:?}",
            delta_time_hit_mem, delta_time_hit_disk
        );
        assert!(delta_time_hit_disk > delta_time_hit_mem);
    }

    #[tokio::test]
    async fn test_storage_manager_parallel_1() {
        let disk_cache = LruReplacer::new(1000000);

        let tmp = tempfile::tempdir().unwrap();
        let disk_cache_base_path = tmp.path().to_owned();

        let data_store_cache = MemDiskStoreCache::new(
            disk_cache,
            disk_cache_base_path.display().to_string(),
            None,
            None,
        );
        let storage_manager = Arc::new(StorageManager::new(vec![data_store_cache]));

        let request_path_bucket1 = "tests-parquet".to_string();
        let request_path_keys1 = vec!["userdata1.parquet".to_string()];
        let request_data1 = RequestParams::MockS3((request_path_bucket1, request_path_keys1));

        let request_path_bucket2 = "tests-parquet".to_string();
        let request_path_keys2 = vec!["userdata2.parquet".to_string()];
        let request_data2 = RequestParams::MockS3((request_path_bucket2, request_path_keys2));

        let storage_manager_1 = storage_manager.clone();
        let request_data1_1 = request_data1.clone();
        let get_data_fut_1 =
            tokio::spawn(async move { storage_manager_1.get_data(request_data1_1, true).await });

        let storage_manager_2 = storage_manager.clone();
        let request_data1_2 = request_data1.clone();
        let get_data_fut_2 =
            tokio::spawn(async move { storage_manager_2.get_data(request_data1_2, true).await });

        let storage_manager_3 = storage_manager.clone();
        let request_data2_3 = request_data2.clone();
        let get_data_fut_3 =
            tokio::spawn(async move { storage_manager_3.get_data(request_data2_3, true).await });

        let storage_manager_4 = storage_manager.clone();
        let request_data1_4 = request_data1.clone();
        let get_data_fut_4 =
            tokio::spawn(async move { storage_manager_4.get_data(request_data1_4, true).await });

        let result = join!(
            get_data_fut_1,
            get_data_fut_2,
            get_data_fut_3,
            get_data_fut_4
        );
        assert!(result.0.is_ok());
        assert_eq!(consume_receiver(result.0.unwrap().unwrap()).await, 113629);
        assert!(result.1.is_ok());
        assert_eq!(consume_receiver(result.1.unwrap().unwrap()).await, 113629);
        assert!(result.2.is_ok());
        assert_eq!(consume_receiver(result.2.unwrap().unwrap()).await, 112193);
        assert!(result.3.is_ok());
        assert_eq!(consume_receiver(result.3.unwrap().unwrap()).await, 113629);
    }

    #[tokio::test]
    async fn test_storage_manager_parallel_2() {
        let disk_cache = LruReplacer::new(1000000);
        let mem_cache = LruReplacer::new(120000);

        let tmp = tempfile::tempdir().unwrap();
        let disk_cache_base_path = tmp.path().to_owned();

        let data_store_cache = MemDiskStoreCache::new(
            disk_cache,
            disk_cache_base_path.display().to_string(),
            Some(mem_cache),
            Some(120000),
        );
        let storage_manager = Arc::new(StorageManager::new(vec![data_store_cache]));

        let request_path_bucket1 = "tests-parquet".to_string();
        let request_path_keys1 = vec!["userdata2.parquet".to_string()];
        let request_data1 = RequestParams::MockS3((request_path_bucket1, request_path_keys1));

        let request_path_bucket2 = "tests-parquet".to_string();
        let request_path_keys2 = vec!["userdata1.parquet".to_string()];
        let request_data2 = RequestParams::MockS3((request_path_bucket2, request_path_keys2));

        let mut start_time = Instant::now();

        let storage_manager_1 = storage_manager.clone();
        let request_data1_1 = request_data1.clone();
        let get_data_fut_1 =
            tokio::spawn(async move { storage_manager_1.get_data(request_data1_1, true).await });

        let storage_manager_2 = storage_manager.clone();
        let request_data1_2 = request_data1.clone();
        let get_data_fut_2 =
            tokio::spawn(async move { storage_manager_2.get_data(request_data1_2, true).await });

        let storage_manager_3 = storage_manager.clone();
        let request_data2_3 = request_data2.clone();
        let get_data_fut_3 =
            tokio::spawn(async move { storage_manager_3.get_data(request_data2_3, true).await });

        let storage_manager_4 = storage_manager.clone();
        let request_data2_4 = request_data2.clone();
        let get_data_fut_4 =
            tokio::spawn(async move { storage_manager_4.get_data(request_data2_4, true).await });

        let storage_manager_5 = storage_manager.clone();
        let request_data1_5 = request_data1.clone();
        let get_data_fut_5 =
            tokio::spawn(async move { storage_manager_5.get_data(request_data1_5, true).await });

        let result = join!(
            get_data_fut_1,
            get_data_fut_2,
            get_data_fut_3,
            get_data_fut_4,
            get_data_fut_5
        );
        assert!(result.0.is_ok());
        assert_eq!(consume_receiver(result.0.unwrap().unwrap()).await, 112193);
        assert!(result.1.is_ok());
        assert_eq!(consume_receiver(result.1.unwrap().unwrap()).await, 112193);
        assert!(result.2.is_ok());
        assert_eq!(consume_receiver(result.2.unwrap().unwrap()).await, 113629);
        assert!(result.3.is_ok());
        assert_eq!(consume_receiver(result.3.unwrap().unwrap()).await, 113629);
        assert!(result.4.is_ok());
        assert_eq!(consume_receiver(result.4.unwrap().unwrap()).await, 112193);

        let delta_time_miss = Instant::now() - start_time;

        start_time = Instant::now();

        let storage_manager_1 = storage_manager.clone();
        let request_data2_1 = request_data2.clone();
        let get_data_fut_1 =
            tokio::spawn(async move { storage_manager_1.get_data(request_data2_1, true).await });

        let storage_manager_2 = storage_manager.clone();
        let request_data1_2 = request_data1.clone();
        let get_data_fut_2 =
            tokio::spawn(async move { storage_manager_2.get_data(request_data1_2, true).await });

        let storage_manager_3 = storage_manager.clone();
        let request_data2_3 = request_data2.clone();
        let get_data_fut_3 =
            tokio::spawn(async move { storage_manager_3.get_data(request_data2_3, true).await });

        let storage_manager_4 = storage_manager.clone();
        let request_data1_4 = request_data1.clone();
        let get_data_fut_4 =
            tokio::spawn(async move { storage_manager_4.get_data(request_data1_4, true).await });

        let storage_manager_5 = storage_manager.clone();
        let request_data1_5 = request_data1.clone();
        let get_data_fut_5 =
            tokio::spawn(async move { storage_manager_5.get_data(request_data1_5, true).await });

        let result = join!(
            get_data_fut_1,
            get_data_fut_2,
            get_data_fut_3,
            get_data_fut_4,
            get_data_fut_5
        );
        assert!(result.0.is_ok());
        assert_eq!(consume_receiver(result.0.unwrap().unwrap()).await, 113629);
        assert!(result.1.is_ok());
        assert_eq!(consume_receiver(result.1.unwrap().unwrap()).await, 112193);
        assert!(result.2.is_ok());
        assert_eq!(consume_receiver(result.2.unwrap().unwrap()).await, 113629);
        assert!(result.3.is_ok());
        assert_eq!(consume_receiver(result.3.unwrap().unwrap()).await, 112193);
        assert!(result.4.is_ok());
        assert_eq!(consume_receiver(result.4.unwrap().unwrap()).await, 112193);

        let delta_time_hit = Instant::now() - start_time;

        println!(
            "For parallel test 2, delta time miss: {:?}, delta time miss: {:?}",
            delta_time_miss, delta_time_hit
        );
        assert!(delta_time_miss > delta_time_hit);
    }

    #[tokio::test]
    async fn test_fanout_cache() {
        let data_store_cache_num = 6;
        let mut data_store_caches = Vec::new();
        for _ in 0..data_store_cache_num {
            let disk_cache = LruReplacer::new(1000000);
            let mem_cache = LruReplacer::new(120000);

            let tmp = tempfile::tempdir().unwrap();
            let disk_cache_base_path = tmp.path().to_owned();

            let data_store_cache = MemDiskStoreCache::new(
                disk_cache,
                disk_cache_base_path.display().to_string(),
                Some(mem_cache),
                Some(120000),
            );
            data_store_caches.push(data_store_cache);
        }
        let storage_manager = Arc::new(StorageManager::new(data_store_caches));

        let request_path_bucket1 = "tests-parquet".to_string();
        let request_path_keys1 = vec!["userdata1.parquet".to_string()];
        let request_data1 = RequestParams::MockS3((request_path_bucket1, request_path_keys1));

        let result = storage_manager.get_data(request_data1.clone(), true).await;
        assert!(result.is_ok());
        assert_eq!(consume_receiver(result.unwrap()).await, 113629);
        let request_path_bucket2 = "tests-parquet".to_string();
        let request_path_keys2 = vec!["userdata2.parquet".to_string()];
        let request_data2 = RequestParams::MockS3((request_path_bucket2, request_path_keys2));
        let result = storage_manager.get_data(request_data2.clone(), true).await;
        assert!(result.is_ok());
        assert_eq!(consume_receiver(result.unwrap()).await, 112193);

        let request_path_bucket3 = "tests-text".to_string();
        let request_path_keys3: Vec<String> = vec!["what-can-i-hold-you-with".to_string()];
        let request_data3 = RequestParams::MockS3((request_path_bucket3, request_path_keys3));
        let result = storage_manager.get_data(request_data3.clone(), true).await;
        assert!(result.is_ok());
        assert_eq!(consume_receiver(result.unwrap()).await, 930);

        let request_path_bucket4 = "tests-parquet".to_string();
        let request_path_keys4: Vec<String> = vec!["small_random_data.parquet".to_string()];
        let request_data4 = RequestParams::MockS3((request_path_bucket4, request_path_keys4));
        let result = storage_manager.get_data(request_data4.clone(), true).await;
        assert!(result.is_ok());
        assert_eq!(consume_receiver(result.unwrap()).await, 2013);
    }

    #[tokio::test]
    async fn test_fanout_cach_parallel() {
        let data_store_cache_num = 6;
        let mut data_store_caches = Vec::new();
        for _ in 0..data_store_cache_num {
            let disk_cache = LruReplacer::new(1000000);
            let mem_cache = LruReplacer::new(120000);

            let tmp = tempfile::tempdir().unwrap();
            let disk_cache_base_path = tmp.path().to_owned();

            let data_store_cache = MemDiskStoreCache::new(
                disk_cache,
                disk_cache_base_path.display().to_string(),
                Some(mem_cache),
                Some(120000),
            );
            data_store_caches.push(data_store_cache);
        }
        let storage_manager = Arc::new(StorageManager::new(data_store_caches));

        let request_path_bucket1 = "tests-parquet".to_string();
        let request_path_keys1 = vec!["userdata2.parquet".to_string()];
        let request_data1 = RequestParams::MockS3((request_path_bucket1, request_path_keys1));

        let request_path_bucket2 = "tests-parquet".to_string();
        let request_path_keys2 = vec!["userdata1.parquet".to_string()];
        let request_data2 = RequestParams::MockS3((request_path_bucket2, request_path_keys2));

        let request_path_bucket3 = "tests-text".to_string();
        let request_path_keys3 = vec!["what-can-i-hold-you-with".to_string()];
        let request_data3 = RequestParams::MockS3((request_path_bucket3, request_path_keys3));

        let storage_manager_1 = storage_manager.clone();
        let request_data1_1 = request_data1.clone();
        let get_data_fut_1 =
            tokio::spawn(async move { storage_manager_1.get_data(request_data1_1, true).await });

        let storage_manager_2 = storage_manager.clone();
        let request_data1_2 = request_data1.clone();
        let get_data_fut_2 =
            tokio::spawn(async move { storage_manager_2.get_data(request_data1_2, true).await });

        let storage_manager_3 = storage_manager.clone();
        let request_data3_3 = request_data3.clone();
        let get_data_fut_3 =
            tokio::spawn(async move { storage_manager_3.get_data(request_data3_3, true).await });

        let storage_manager_4 = storage_manager.clone();
        let request_data2_4 = request_data2.clone();
        let get_data_fut_4 =
            tokio::spawn(async move { storage_manager_4.get_data(request_data2_4, true).await });

        let storage_manager_5 = storage_manager.clone();
        let request_data2_5 = request_data2.clone();
        let get_data_fut_5 =
            tokio::spawn(async move { storage_manager_5.get_data(request_data2_5, true).await });

        let storage_manager_6 = storage_manager.clone();
        let request_data1_6 = request_data1.clone();
        let get_data_fut_6 =
            tokio::spawn(async move { storage_manager_6.get_data(request_data1_6, true).await });

        let storage_manager_7 = storage_manager.clone();
        let request_data3_7 = request_data3.clone();
        let get_data_fut_7 =
            tokio::spawn(async move { storage_manager_7.get_data(request_data3_7, true).await });

        let result = join!(
            get_data_fut_1,
            get_data_fut_2,
            get_data_fut_3,
            get_data_fut_4,
            get_data_fut_5,
            get_data_fut_6,
            get_data_fut_7
        );
        assert!(result.0.is_ok());
        assert_eq!(consume_receiver(result.0.unwrap().unwrap()).await, 112193);
        assert!(result.1.is_ok());
        assert_eq!(consume_receiver(result.1.unwrap().unwrap()).await, 112193);
        assert!(result.2.is_ok());
        assert_eq!(consume_receiver(result.2.unwrap().unwrap()).await, 930);
        assert!(result.3.is_ok());
        assert_eq!(consume_receiver(result.3.unwrap().unwrap()).await, 113629);
        assert!(result.4.is_ok());
        assert_eq!(consume_receiver(result.4.unwrap().unwrap()).await, 113629);
        assert!(result.5.is_ok());
        assert_eq!(consume_receiver(result.5.unwrap().unwrap()).await, 112193);
        assert!(result.6.is_ok());
        assert_eq!(consume_receiver(result.6.unwrap().unwrap()).await, 930);
    }
}<|MERGE_RESOLUTION|>--- conflicted
+++ resolved
@@ -6,12 +6,8 @@
 };
 
 use bytes::Bytes;
-<<<<<<< HEAD
+use log::debug;
 use parpulse_client::RequestParams;
-=======
-use log::debug;
-use storage_common::RequestParams;
->>>>>>> b5d26449
 use tokio::sync::mpsc::Receiver;
 
 /// [`StorageManager`] handles the request from the storage client.
